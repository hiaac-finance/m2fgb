FROM ubuntu:22.04 
# nvidia/cuda:12.2.0-runtime-ubuntu22.04

ARG OUTSIDE_GID
ARG OUTSIDE_UID
ARG OUTSIDE_USER
ARG OUTSIDE_GROUP

RUN groupadd --gid ${OUTSIDE_GID} ${OUTSIDE_GROUP}
RUN useradd --create-home --uid $OUTSIDE_UID --gid $OUTSIDE_GID $OUTSIDE_USER

ENV SHELL=/bin/bash

WORKDIR /work/

# Build with some basic utilities
RUN apt-get update 

RUN apt-get install -y \
    python3-pip \
    apt-utils \
    vim \
    git \
    unzip 

# alias python='python3'
RUN ln -s /usr/bin/python3 /usr/bin/python

# Install python packages
RUN pip3 install --upgrade pip

# Install python packages
RUN pip install numpy \
    matplotlib \
    pandas \
    scikit-learn \
    xgboost \
    optuna \
    gdown \ 
    sklego \
    fairlearn \
    fairgbm \
    tqdm \
    lightgbm

# Install jupyter
RUN pip install jupyter \
    jupyterlab  \
    notebook

# docker build -t m2fgb:$USER -f Dockerfile --build-arg OUTSIDE_GROUP=`/usr/bin/id -ng $USER` --build-arg OUTSIDE_GID=`/usr/bin/id -g $USER` --build-arg OUTSIDE_USER=$USER --build-arg OUTSIDE_UID=$UID .

# Without jupyter:
# docker run -it --userns=host --name m2fgb -v /work/$USER:/work/$USER m2fgb:$USER  /bin/bash

# With jupyter:
# docker run -it --userns=host --name m2fgb -v /work/$USER:/work/$USER -p 30001:30001 m2fgb:$USER  /bin/bash

# To enter the container as non-root:
# docker exec -ti -u $USER m2fgb bash

# To run jupyter:
# docker exec -ti -u $USER m2fgb bash -c "jupyter-lab --port 30001 --ip 0.0.0.0"
<<<<<<< HEAD
=======

#testando 
>>>>>>> 547fe360
<|MERGE_RESOLUTION|>--- conflicted
+++ resolved
@@ -61,8 +61,4 @@
 
 # To run jupyter:
 # docker exec -ti -u $USER m2fgb bash -c "jupyter-lab --port 30001 --ip 0.0.0.0"
-<<<<<<< HEAD
-=======
 
-#testando 
->>>>>>> 547fe360
